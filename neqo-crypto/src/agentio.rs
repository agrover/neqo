--- conflicted
+++ resolved
@@ -5,12 +5,7 @@
 // except according to those terms.
 
 use crate::constants::*;
-<<<<<<< HEAD
-use crate::err::{Error, NSPRErrorCodes, PR_SetError, Res};
-=======
-use crate::convert::to_c_uint;
 use crate::err::{nspr, Error, PR_SetError, Res};
->>>>>>> 95d47e19
 use crate::prio;
 use crate::ssl;
 
