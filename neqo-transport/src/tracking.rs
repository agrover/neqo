// Licensed under the Apache License, Version 2.0 <LICENSE-APACHE or
// http://www.apache.org/licenses/LICENSE-2.0> or the MIT license
// <LICENSE-MIT or http://opensource.org/licenses/MIT>, at your
// option. This file may not be copied, modified, or distributed
// except according to those terms.

use crate::connection::Connection;
use crate::frame::{AckRange, Frame, FrameGenerator, FrameGeneratorToken, TxMode};
use neqo_common::{qdebug, qinfo, qtrace, qwarn};
use neqo_crypto::constants::Epoch;
<<<<<<< HEAD
use std::collections::VecDeque;
use std::ops::{Index, IndexMut};

// TODO(mt) look at enabling EnumMap for this: https://stackoverflow.com/a/44905797/1375574
#[derive(Clone, Copy, Debug, PartialEq)]
pub enum PNSpace {
    Initial = 0,
    Handshake = 1,
    ApplicationData = 2,
}

impl From<Epoch> for PNSpace {
    fn from(epoch: Epoch) -> PNSpace {
        match epoch {
            0 => PNSpace::Initial,
            2 => PNSpace::Handshake,
            _ => PNSpace::ApplicationData,
        }
    }
}
=======
use std::cmp::{max, min};
use std::collections::HashMap;
use std::time::Instant;
>>>>>>> 5927831c

#[derive(Clone, Debug, Default)]
pub struct PacketRange {
    largest: u64,
    smallest: u64,
    ack_needed: bool,
}

impl PacketRange {
    /// Make a single packet range.
    pub fn new(pn: u64) -> PacketRange {
        PacketRange {
            largest: pn,
            smallest: pn,
            ack_needed: true,
        }
    }

    /// Get the number of acknowleged packets in the range.
    pub fn len(&self) -> u64 {
        self.largest - self.smallest + 1
    }

    /// Returns whether this needs to be sent.
    pub fn ack_needed(&self) -> bool {
        self.ack_needed
    }

    /// Return whether the given number is in the range.
    pub fn contains(&self, pn: u64) -> bool {
        (pn >= self.smallest) && (pn <= self.largest)
    }

    /// Maybe add a packet number to the range.  Returns true if it was added.
    pub fn add(&mut self, pn: u64) -> bool {
        assert!(!self.contains(pn));
        // Only insert if this is adjacent the current range.
        if (self.largest + 1) == pn {
            qtrace!([self] "Adding largest {}", pn);
            self.largest += 1;
            self.ack_needed = true;
            true
        } else if self.smallest == (pn + 1) {
            qtrace!([self] "Adding smallest {}", pn);
            self.smallest -= 1;
            self.ack_needed = true;
            true
        } else {
            false
        }
    }

    /// Maybe merge a lower-numbered range into this.
    pub fn merge_smaller(&mut self, other: &PacketRange) {
        qinfo!([self] "Merging {}", other);
        // This only works if they are immediately adjacent.
        assert_eq!(self.smallest - 1, other.largest);

        self.smallest = other.smallest;
        self.ack_needed = self.ack_needed || other.ack_needed;
    }

    /// When a packet containing the range `other` is acknowledged,
    /// clear the ack_needed attribute on this.
    /// Requires that other is equal to this, or a larger range.
    pub fn acknowledged(&mut self, other: &PacketRange) {
        if (other.smallest <= self.smallest) && (other.largest >= self.largest) {
            qinfo!([self] "Acknowledged");
            self.ack_needed = false;
        }
    }
}

<<<<<<< HEAD
impl ::std::fmt::Display for PacketRange {
    fn fmt(&self, f: &mut ::std::fmt::Formatter) -> ::std::fmt::Result {
        write!(f, "{}->{}", self.largest, self.smallest)
    }
=======
#[derive(Debug)]
struct PacketMeta {
    pn: u64,
    //    non_acks: bool,
    t: Instant,
    acked2: bool,
>>>>>>> 5927831c
}

/// The ACK delay we use.
pub const ACK_DELAY: u64 = 20_000_000; // 20ms
const MAX_TRACKED_RANGES: usize = 100;
const MAX_ACKS_PER_FRAME: usize = 32;

#[derive(Debug)]
pub struct RecvdPackets {
    space: PNSpace,
    ranges: VecDeque<PacketRange>,
    /// The packet number of the lowest number packet that we are tracking.
    min_tracked: u64,
    /// The time we got the largest acknowledged.
    largest_pn_time: u64,
    // The time that we should be sending an ACK.
    ack_time: Option<u64>,
}

impl RecvdPackets {
    /// Make a new RecvdPackets for the indicated packet number space.
    pub fn new(space: PNSpace) -> RecvdPackets {
        RecvdPackets {
<<<<<<< HEAD
            space,
            ranges: VecDeque::new(),
            min_tracked: 0,
            largest_pn_time: 0,
            ack_time: None,
=======
            label: label.to_string() + &format!("[Tracking epoch={}]", epoch),
            packets: HashMap::new(),
            min_received: pn,
            max_received: pn,
            min_not_acked2: pn,
            unacked: false,
        }
    }

    pub fn set_received(&mut self, now: Instant, pn: u64, non_acks: bool) {
        assert!(!self.packets.contains_key(&pn));
        self.max_received = max(self.max_received, pn);
        self.min_not_acked2 = min(self.min_not_acked2, pn);
        self.unacked = non_acks;

        self.packets.insert(
            pn,
            PacketMeta {
                pn,
                //                non_acks: non_acks,
                t: now,
                acked2: false,
            },
        );
    }

    pub fn was_received(&self, pn: u64) -> bool {
        if pn < self.min_received {
            return true;
>>>>>>> 5927831c
        }
    }

    /// Get the time at which the next ACK should be sent.
    pub fn ack_time(&self) -> Option<u64> {
        self.ack_time
    }

    /// Returns true if an ACK frame should be sent now.
    pub fn ack_now(&self, now: u64) -> bool {
        match self.ack_time {
            Some(t) => t <= now,
            _ => false,
        }
    }

    // A simple addition of a packet number to the tracked set.
    // This doesn't do a binary search on the assumption that
    // new packets will generally be added to the start of the list.
    fn add(&mut self, pn: u64) -> usize {
        for i in 0..self.ranges.len() {
            if self.ranges[i].add(pn) {
                // Maybe merge two ranges.
                let nxt = i + 1;
                if (nxt < self.ranges.len()) && (pn - 1 == self.ranges[nxt].largest) {
                    let smaller = self.ranges.remove(nxt).unwrap();
                    self.ranges[i].merge_smaller(&smaller);
                }
                return i;
            }
            if self.ranges[i].largest < pn {
                self.ranges.insert(i, PacketRange::new(pn));
                return i;
            }
        }
        self.ranges.push_back(PacketRange::new(pn));
        self.ranges.len() - 1
    }

    /// Add the packet to the tracked set.
    pub fn set_received(&mut self, now: u64, pn: u64, ack_eliciting: bool) {
        let i = self.add(pn);

        // The new addition was the largest, so update the time we use for calculating ACK delay.
        if i == 0 && pn == self.ranges[0].largest {
            self.largest_pn_time = now;
        }

        // Limit the number of ranges that are tracked to MAX_TRACKED_RANGES.
        if self.ranges.len() > MAX_TRACKED_RANGES {
            let oldest = self.ranges.pop_back().unwrap();
            if oldest.ack_needed {
                qwarn!([self] "Dropping unacknowledged ACK range: {}", oldest);
            // TODO(mt) Record some statistics about this so we can tune MAX_TRACKED_RANGES.
            } else {
                qdebug!([self] "Drop ACK range: {}", oldest);
            }
            self.min_tracked = oldest.largest + 1;
        }

        if ack_eliciting {
            // On the first ack-eliciting packet since sending an ACK, set a delay.
            // On the second, remove that delay.
            if self.ack_time.is_none() && self.space == PNSpace::ApplicationData {
                self.ack_time = Some(now + ACK_DELAY);
            } else {
                self.ack_time = Some(now);
            }
        }
    }

    /// Check if the packet is a duplicate.
    pub fn is_duplicate(&self, pn: u64) -> bool {
        if pn < self.min_tracked {
            return true;
        }
        // TODO(mt) consider a binary search or early exit.
        for range in &self.ranges {
            if range.contains(pn) {
                return true;
            }
        }
        false
    }

    /// Mark the given range as having been acknowledged.
    pub fn acknowledged(&mut self, acked: &[PacketRange]) {
        let mut range_iter = self.ranges.iter_mut();
        let mut cur = range_iter.next().expect("should have at least one range");
        for ack in acked {
            while cur.smallest > ack.largest {
                cur = match range_iter.next() {
                    Some(c) => c,
                    _ => return,
                };
            }
            cur.acknowledged(&ack);
        }
    }
}

struct AckToken {
    space: PNSpace,
    ranges: Vec<PacketRange>,
}

impl FrameGeneratorToken for AckToken {
    fn acked(&mut self, conn: &mut Connection) {
        conn.acks[self.space].acknowledged(&self.ranges);
    }

    fn lost(&mut self, _conn: &mut Connection) {}
}

impl FrameGenerator for RecvdPackets {
    /// Generate an ACK frame.
    ///
    /// Unlike other frame generators this doesn't modify the underlying instance
    /// to track what has been sent.  This only clears the delayed ACK timer.
    ///
    /// When sending ACKs, we want to always send the most recent ranges,
    /// even if they have been sent in other packets.
    ///
    /// We don't send ranges that have been acknowledged,
    /// but they still need to be tracked so that duplicates can be detected.
    fn generate(
        &mut self,
        _conn: &mut Connection,
        now: u64,
        epoch: Epoch,
        _tx_mode: TxMode,
        _remaining: usize,
    ) -> Option<(Frame, Option<Box<FrameGeneratorToken>>)> {
        assert_eq!(self.space, PNSpace::from(epoch));

        // Limit the number of ACK ranges we send so that we'll always
        // have space for data in packets.
        let ranges: Vec<PacketRange> = self
            .ranges
            .iter()
            .filter(|r| r.ack_needed())
            .take(MAX_ACKS_PER_FRAME)
            .cloned()
            .collect();
        let mut iter = ranges.iter();

        let first = match iter.next() {
            Some(v) => v,
            _ => return None, // Nothing to send.
        };
        let mut ack_ranges = Vec::new();
        let mut last = first.smallest;

        for range in iter {
            ack_ranges.push(AckRange {
                // the difference must be at least 2 because 0-length gaps,
                // (difference 1) are illegal.
                gap: last - range.largest - 2,
                range: range.len() - 1,
            });
            last = range.smallest;
        }

        // We've sent an ACK, clear the timer.
        self.ack_time = None;

        let ack = Frame::Ack {
            largest_acknowledged: first.largest,
            // We use the default exponent so
            // ack_delay is in multiples of 8 microseconds.
            ack_delay: (now - self.largest_pn_time) / 8_000,
            first_ack_range: first.len() - 1,
            ack_ranges,
        };
        Some((
            ack,
            Some(Box::new(AckToken {
                space: self.space,
                ranges,
            })),
        ))
    }
}

impl ::std::fmt::Display for RecvdPackets {
    fn fmt(&self, f: &mut ::std::fmt::Formatter) -> ::std::fmt::Result {
        write!(f, "Recvd{:?}", self.space)
    }
}

#[derive(Debug)]
pub struct AckTracker {
    spaces: [RecvdPackets; 3],
}

impl AckTracker {
    pub fn ack_time(&self) -> Option<u64> {
        match self
            .spaces
            .iter()
            .filter_map(|x| x.ack_time())
            .fold(::std::u64::MAX, ::std::cmp::min)
        {
            ::std::u64::MAX => None,
            v => Some(v),
        }
    }
}

impl Default for AckTracker {
    fn default() -> AckTracker {
        AckTracker {
            spaces: [
                RecvdPackets::new(PNSpace::Initial),
                RecvdPackets::new(PNSpace::Handshake),
                RecvdPackets::new(PNSpace::ApplicationData),
            ],
        }
    }
}

impl Index<PNSpace> for AckTracker {
    type Output = RecvdPackets;
    fn index(&self, space: PNSpace) -> &Self::Output {
        &self.spaces[space as usize]
    }
}

impl IndexMut<PNSpace> for AckTracker {
    fn index_mut(&mut self, space: PNSpace) -> &mut Self::Output {
        &mut self.spaces[space as usize]
    }
}

#[cfg(test)]
mod tests {
    use super::*;
    use std::collections::HashSet;

    const NOW: u64 = 3_000_000;

    fn test_ack_range(pns: &[u64], nranges: usize) {
        let mut rp = RecvdPackets::new(PNSpace::Initial); // Any space will do.
        let mut packets = HashSet::new();

        for pn in pns {
<<<<<<< HEAD
            rp.set_received(NOW, *pn, true);
            packets.insert(*pn);
=======
            rp.set_received(Instant::now(), pn, true);
            packets.insert(pn);
>>>>>>> 5927831c
        }

        assert_eq!(rp.ranges.len(), nranges);

        // Check that all these packets will be detected as duplicates.
        for pn in pns {
            assert!(rp.is_duplicate(*pn));
        }

        // Check that the ranges decrease monotonically and don't overlap.
        let mut iter = rp.ranges.iter();
        let mut last = iter.next().expect("should have at least one");
        for n in iter {
            assert!(n.largest + 1 < last.smallest);
            last = n;
        }

        // Check that the ranges include the right values.
        let mut in_ranges = HashSet::new();
        for range in rp.ranges.iter() {
            for included in range.smallest..=range.largest {
                in_ranges.insert(included);
            }
        }
        assert_eq!(packets, in_ranges);
    }

    #[test]
    fn pn0() {
        test_ack_range(&[0], 1);
    }

    #[test]
    fn pn1() {
        test_ack_range(&[1], 1);
    }

    #[test]
    fn two_ranges() {
        test_ack_range(&[0, 1, 2, 5, 6, 7], 2);
    }

    #[test]
    fn fill_in_range() {
        test_ack_range(&[0, 1, 2, 5, 6, 7, 3, 4], 1);
    }

    #[test]
    fn too_many_ranges() {
        let mut rp = RecvdPackets::new(PNSpace::Initial); // Any space will do.

        // This will add one too many disjoint ranges.
        for i in 0..=MAX_TRACKED_RANGES {
            rp.set_received(NOW, (i * 2) as u64, true);
        }

        assert_eq!(rp.ranges.len(), MAX_TRACKED_RANGES);
        assert_eq!(rp.ranges.back().unwrap().largest, 2);

        // Even though the range was dropped, we still consider it a duplicate.
        assert!(rp.is_duplicate(0));
        assert!(!rp.is_duplicate(1));
        assert!(rp.is_duplicate(2));
    }

    #[test]
<<<<<<< HEAD
    fn ack_delay() {
        // Only application data packets are delayed.
        let mut rp = RecvdPackets::new(PNSpace::ApplicationData);
        assert!(rp.ack_time().is_none());
        assert!(!rp.ack_now(NOW));

        // One packet won't cause an ACK to be needed.
        rp.set_received(NOW, 0, true);
        assert_eq!(Some(NOW + ACK_DELAY), rp.ack_time());
        assert!(!rp.ack_now(NOW));
        assert!(rp.ack_now(NOW + ACK_DELAY));

        // A second packet will move the ACK time to now.
        rp.set_received(NOW, 1, true);
        assert_eq!(Some(NOW), rp.ack_time());
        assert!(rp.ack_now(NOW));
    }

    #[test]
    fn no_ack_delay() {
        for space in &[PNSpace::Initial, PNSpace::Handshake] {
            let mut rp = RecvdPackets::new(*space);
            assert!(rp.ack_time().is_none());
            assert!(!rp.ack_now(NOW));

            // Any packet will be acknowledged straight away.
            rp.set_received(NOW, 0, true);
            assert_eq!(Some(NOW), rp.ack_time());
            assert!(rp.ack_now(NOW));
        }
=======
    fn test_two_acks() {
        let mut rp = RecvdPackets::new("[label]", 0, 0);
        rp.set_received(Instant::now(), 0, true);
        let ranges = rp.get_eligible_ack_ranges();
        assert_eq!(ranges.len(), 1);
        let ranges = rp.get_eligible_ack_ranges();
        assert_eq!(ranges.len(), 0);
    }

    #[test]
    fn test_ack_only() {
        let mut rp = RecvdPackets::new("[label]", 0, 0);
        rp.set_received(Instant::now(), 0, false);
        let ranges = rp.get_eligible_ack_ranges();
        assert_eq!(ranges.len(), 0);
>>>>>>> 5927831c
    }

    #[test]
    fn aggregate_ack_time() {
        let mut tracker = AckTracker::default();
        // This packet won't trigger an ACK.
        tracker[PNSpace::Handshake].set_received(NOW, 0, false);
        assert_eq!(None, tracker.ack_time());

        // This should be delayed.
        tracker[PNSpace::ApplicationData].set_received(NOW, 0, true);
        assert_eq!(Some(NOW + ACK_DELAY), tracker.ack_time());

        // This should move the time forward.
        const LATER: u64 = NOW + (ACK_DELAY / 2);
        tracker[PNSpace::Initial].set_received(LATER, 0, true);
        assert_eq!(Some(LATER), tracker.ack_time());
    }
}<|MERGE_RESOLUTION|>--- conflicted
+++ resolved
@@ -8,9 +8,10 @@
 use crate::frame::{AckRange, Frame, FrameGenerator, FrameGeneratorToken, TxMode};
 use neqo_common::{qdebug, qinfo, qtrace, qwarn};
 use neqo_crypto::constants::Epoch;
-<<<<<<< HEAD
+use std::cmp::min;
 use std::collections::VecDeque;
 use std::ops::{Index, IndexMut};
+use std::time::{Duration, Instant};
 
 // TODO(mt) look at enabling EnumMap for this: https://stackoverflow.com/a/44905797/1375574
 #[derive(Clone, Copy, Debug, PartialEq)]
@@ -29,11 +30,6 @@
         }
     }
 }
-=======
-use std::cmp::{max, min};
-use std::collections::HashMap;
-use std::time::Instant;
->>>>>>> 5927831c
 
 #[derive(Clone, Debug, Default)]
 pub struct PacketRange {
@@ -107,23 +103,14 @@
     }
 }
 
-<<<<<<< HEAD
 impl ::std::fmt::Display for PacketRange {
     fn fmt(&self, f: &mut ::std::fmt::Formatter) -> ::std::fmt::Result {
         write!(f, "{}->{}", self.largest, self.smallest)
     }
-=======
-#[derive(Debug)]
-struct PacketMeta {
-    pn: u64,
-    //    non_acks: bool,
-    t: Instant,
-    acked2: bool,
->>>>>>> 5927831c
 }
 
 /// The ACK delay we use.
-pub const ACK_DELAY: u64 = 20_000_000; // 20ms
+pub const ACK_DELAY: Duration = Duration::from_millis(20); // 20ms
 const MAX_TRACKED_RANGES: usize = 100;
 const MAX_ACKS_PER_FRAME: usize = 32;
 
@@ -134,62 +121,30 @@
     /// The packet number of the lowest number packet that we are tracking.
     min_tracked: u64,
     /// The time we got the largest acknowledged.
-    largest_pn_time: u64,
+    largest_pn_time: Option<Instant>,
     // The time that we should be sending an ACK.
-    ack_time: Option<u64>,
+    ack_time: Option<Instant>,
 }
 
 impl RecvdPackets {
     /// Make a new RecvdPackets for the indicated packet number space.
     pub fn new(space: PNSpace) -> RecvdPackets {
         RecvdPackets {
-<<<<<<< HEAD
             space,
             ranges: VecDeque::new(),
             min_tracked: 0,
-            largest_pn_time: 0,
+            largest_pn_time: None,
             ack_time: None,
-=======
-            label: label.to_string() + &format!("[Tracking epoch={}]", epoch),
-            packets: HashMap::new(),
-            min_received: pn,
-            max_received: pn,
-            min_not_acked2: pn,
-            unacked: false,
-        }
-    }
-
-    pub fn set_received(&mut self, now: Instant, pn: u64, non_acks: bool) {
-        assert!(!self.packets.contains_key(&pn));
-        self.max_received = max(self.max_received, pn);
-        self.min_not_acked2 = min(self.min_not_acked2, pn);
-        self.unacked = non_acks;
-
-        self.packets.insert(
-            pn,
-            PacketMeta {
-                pn,
-                //                non_acks: non_acks,
-                t: now,
-                acked2: false,
-            },
-        );
-    }
-
-    pub fn was_received(&self, pn: u64) -> bool {
-        if pn < self.min_received {
-            return true;
->>>>>>> 5927831c
         }
     }
 
     /// Get the time at which the next ACK should be sent.
-    pub fn ack_time(&self) -> Option<u64> {
+    pub fn ack_time(&self) -> Option<Instant> {
         self.ack_time
     }
 
     /// Returns true if an ACK frame should be sent now.
-    pub fn ack_now(&self, now: u64) -> bool {
+    pub fn ack_now(&self, now: Instant) -> bool {
         match self.ack_time {
             Some(t) => t <= now,
             _ => false,
@@ -220,12 +175,12 @@
     }
 
     /// Add the packet to the tracked set.
-    pub fn set_received(&mut self, now: u64, pn: u64, ack_eliciting: bool) {
+    pub fn set_received(&mut self, now: Instant, pn: u64, ack_eliciting: bool) {
         let i = self.add(pn);
 
         // The new addition was the largest, so update the time we use for calculating ACK delay.
         if i == 0 && pn == self.ranges[0].largest {
-            self.largest_pn_time = now;
+            self.largest_pn_time = Some(now);
         }
 
         // Limit the number of ranges that are tracked to MAX_TRACKED_RANGES.
@@ -308,7 +263,7 @@
     fn generate(
         &mut self,
         _conn: &mut Connection,
-        now: u64,
+        now: Instant,
         epoch: Epoch,
         _tx_mode: TxMode,
         _remaining: usize,
@@ -346,11 +301,13 @@
         // We've sent an ACK, clear the timer.
         self.ack_time = None;
 
+        let ack_delay = now.duration_since(self.largest_pn_time.unwrap());
+        // We use the default exponent so
+        // ack_delay is in multiples of 8 microseconds.
+        let ack_delay = (ack_delay.as_micros() / 8) as u64;
         let ack = Frame::Ack {
             largest_acknowledged: first.largest,
-            // We use the default exponent so
-            // ack_delay is in multiples of 8 microseconds.
-            ack_delay: (now - self.largest_pn_time) / 8_000,
+            ack_delay,
             first_ack_range: first.len() - 1,
             ack_ranges,
         };
@@ -376,15 +333,13 @@
 }
 
 impl AckTracker {
-    pub fn ack_time(&self) -> Option<u64> {
-        match self
-            .spaces
+    pub fn ack_time(&self) -> Option<Instant> {
+        let mut iter = self.spaces
             .iter()
-            .filter_map(|x| x.ack_time())
-            .fold(::std::u64::MAX, ::std::cmp::min)
-        {
-            ::std::u64::MAX => None,
-            v => Some(v),
+            .filter_map(|x| x.ack_time());
+        match iter.next() {
+            Some(v) => Some(iter.fold(v, min)),
+            _ => None,
         }
     }
 }
@@ -418,21 +373,20 @@
 mod tests {
     use super::*;
     use std::collections::HashSet;
-
-    const NOW: u64 = 3_000_000;
+    use neqo_common::once::OnceResult;
+
+    fn now() -> Instant {
+        static mut NOW_ONCE: OnceResult<Instant> = OnceResult::new();
+        *unsafe { NOW_ONCE.call_once(|| Instant::now()) }
+    }
 
     fn test_ack_range(pns: &[u64], nranges: usize) {
         let mut rp = RecvdPackets::new(PNSpace::Initial); // Any space will do.
         let mut packets = HashSet::new();
 
         for pn in pns {
-<<<<<<< HEAD
-            rp.set_received(NOW, *pn, true);
+            rp.set_received(now(), *pn, true);
             packets.insert(*pn);
-=======
-            rp.set_received(Instant::now(), pn, true);
-            packets.insert(pn);
->>>>>>> 5927831c
         }
 
         assert_eq!(rp.ranges.len(), nranges);
@@ -486,7 +440,7 @@
 
         // This will add one too many disjoint ranges.
         for i in 0..=MAX_TRACKED_RANGES {
-            rp.set_received(NOW, (i * 2) as u64, true);
+            rp.set_received(now(), (i * 2) as u64, true);
         }
 
         assert_eq!(rp.ranges.len(), MAX_TRACKED_RANGES);
@@ -499,23 +453,22 @@
     }
 
     #[test]
-<<<<<<< HEAD
     fn ack_delay() {
         // Only application data packets are delayed.
         let mut rp = RecvdPackets::new(PNSpace::ApplicationData);
         assert!(rp.ack_time().is_none());
-        assert!(!rp.ack_now(NOW));
+        assert!(!rp.ack_now(now()));
 
         // One packet won't cause an ACK to be needed.
-        rp.set_received(NOW, 0, true);
-        assert_eq!(Some(NOW + ACK_DELAY), rp.ack_time());
-        assert!(!rp.ack_now(NOW));
-        assert!(rp.ack_now(NOW + ACK_DELAY));
+        rp.set_received(now(), 0, true);
+        assert_eq!(Some(now() + ACK_DELAY), rp.ack_time());
+        assert!(!rp.ack_now(now()));
+        assert!(rp.ack_now(now() + ACK_DELAY));
 
         // A second packet will move the ACK time to now.
-        rp.set_received(NOW, 1, true);
-        assert_eq!(Some(NOW), rp.ack_time());
-        assert!(rp.ack_now(NOW));
+        rp.set_received(now(), 1, true);
+        assert_eq!(Some(now()), rp.ack_time());
+        assert!(rp.ack_now(now()));
     }
 
     #[test]
@@ -523,46 +476,29 @@
         for space in &[PNSpace::Initial, PNSpace::Handshake] {
             let mut rp = RecvdPackets::new(*space);
             assert!(rp.ack_time().is_none());
-            assert!(!rp.ack_now(NOW));
+            assert!(!rp.ack_now(now()));
 
             // Any packet will be acknowledged straight away.
-            rp.set_received(NOW, 0, true);
-            assert_eq!(Some(NOW), rp.ack_time());
-            assert!(rp.ack_now(NOW));
-        }
-=======
-    fn test_two_acks() {
-        let mut rp = RecvdPackets::new("[label]", 0, 0);
-        rp.set_received(Instant::now(), 0, true);
-        let ranges = rp.get_eligible_ack_ranges();
-        assert_eq!(ranges.len(), 1);
-        let ranges = rp.get_eligible_ack_ranges();
-        assert_eq!(ranges.len(), 0);
-    }
-
-    #[test]
-    fn test_ack_only() {
-        let mut rp = RecvdPackets::new("[label]", 0, 0);
-        rp.set_received(Instant::now(), 0, false);
-        let ranges = rp.get_eligible_ack_ranges();
-        assert_eq!(ranges.len(), 0);
->>>>>>> 5927831c
+            rp.set_received(now(), 0, true);
+            assert_eq!(Some(now()), rp.ack_time());
+            assert!(rp.ack_now(now()));
+        }
     }
 
     #[test]
     fn aggregate_ack_time() {
         let mut tracker = AckTracker::default();
         // This packet won't trigger an ACK.
-        tracker[PNSpace::Handshake].set_received(NOW, 0, false);
+        tracker[PNSpace::Handshake].set_received(now(), 0, false);
         assert_eq!(None, tracker.ack_time());
 
         // This should be delayed.
-        tracker[PNSpace::ApplicationData].set_received(NOW, 0, true);
-        assert_eq!(Some(NOW + ACK_DELAY), tracker.ack_time());
+        tracker[PNSpace::ApplicationData].set_received(now(), 0, true);
+        assert_eq!(Some(now() + ACK_DELAY), tracker.ack_time());
 
         // This should move the time forward.
-        const LATER: u64 = NOW + (ACK_DELAY / 2);
-        tracker[PNSpace::Initial].set_received(LATER, 0, true);
-        assert_eq!(Some(LATER), tracker.ack_time());
+        let later = now() + ACK_DELAY.checked_div(2).unwrap();
+        tracker[PNSpace::Initial].set_received(later, 0, true);
+        assert_eq!(Some(later), tracker.ack_time());
     }
 }